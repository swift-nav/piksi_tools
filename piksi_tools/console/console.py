#!/usr/bin/env python
# Copyright (C) 2011-2014 Swift Navigation Inc.
# Contact: Fergus Noble <fergus@swift-nav.com>
#
# This source is subject to the license found in the file 'LICENSE' which must
# be be distributed together with this source. All other rights reserved.
#
# THIS CODE AND INFORMATION IS PROVIDED "AS IS" WITHOUT WARRANTY OF ANY KIND,
# EITHER EXPRESSED OR IMPLIED, INCLUDING BUT NOT LIMITED TO THE IMPLIED
# WARRANTIES OF MERCHANTABILITY AND/OR FITNESS FOR A PARTICULAR PURPOSE.

from __future__ import print_function

import argparse
# Logging
import logging
import os
import signal
import sys
import time
# Shut chaco up for now
import warnings

import sbp.client as sbpc
from enable.savage.trait_defs.ui.svg_button import SVGButton
from pyface.image_resource import ImageResource
from sbp.client.drivers.network_drivers import TCPDriver
from sbp.ext_events import SBP_MSG_EXT_EVENT, MsgExtEvent
from sbp.logging import SBP_MSG_LOG, SBP_MSG_PRINT_DEP
from sbp.navigation import SBP_MSG_POS_LLH
from sbp.piksi import SBP_MSG_COMMAND_RESP, MsgCommandResp, MsgReset
from sbp.system import SBP_MSG_HEARTBEAT
from traits.api import (Bool, Dict, Directory, Enum, HasTraits, Instance, Int,
                        List, Str)
# Toolkit
from traits.etsconfig.api import ETSConfig
from traitsui.api import (EnumEditor, Handler, HGroup, HTMLEditor, ImageEditor,
                          InstanceEditor, Item, Label, Spring,
                          Tabbed, UItem, VGroup, View, VSplit)

import piksi_tools.serial_link as s
from piksi_tools import __version__ as CONSOLE_VERSION
from piksi_tools.console.baseline_view import BaselineView
from piksi_tools.console.callback_prompt import CallbackPrompt, ok_button
from piksi_tools.console.deprecated import DeprecatedMessageHandler
from piksi_tools.console.imu_view import IMUView
from piksi_tools.console.mag_view import MagView
from piksi_tools.console.observation_view import ObservationView
from piksi_tools.console.output_list import (
    DEFAULT_LOG_LEVEL_FILTER, SYSLOG_LEVELS, OutputList, str_to_log_level)
from piksi_tools.console.sbp_relay_view import SbpRelayView
from piksi_tools.console.settings_view import SettingsView
from piksi_tools.console.solution_view import SolutionView
from piksi_tools.console.spectrum_analyzer_view import SpectrumAnalyzerView
from piksi_tools.console.system_monitor_view import SystemMonitorView
from piksi_tools.console.cellmodem_view import CellModemView
from piksi_tools.console.tracking_view import TrackingView
from piksi_tools.console.update_view import UpdateView
from piksi_tools.console.utils import (EMPTY_STR, call_repeatedly,
                                       get_mode, mode_dict, resource_filename,
                                       icon, swift_path)
from piksi_tools.console.skylark_view import SkylarkView


class ArgumentParserError(Exception):
    pass


class ConsoleArgumentParser(argparse.ArgumentParser):
    def error(self, message):
        raise ArgumentParserError(message)


def get_args():
    """
    Get and parse arguments.
    """
    parser = s.base_cl_options(
        override_arg_parse=ConsoleArgumentParser, add_help=False)
    parser.description = 'Swift Console'
    parser.add_argument(
        "-i",
        "--initloglevel",
        default=[None],
        nargs=1,
        help="Set log level filter.")
    parser.add_argument(
        "-u",
        "--update",
        help="don't prompt about firmware/console updates.",
        action="store_false")
    parser.add_argument(
        '--toolkit',
        nargs=1,
        default=[None],
        help="specify the TraitsUI toolkit to use, either 'wx' or 'qt4'.")
    parser.add_argument(
        '--error', action='store_true', help="Do not swallow exceptions.")
    parser.add_argument(
        '--log-console',
        action='store_true',
        help="Log console stdout/err to file.")
    parser.add_argument(
        '--networking',
        default=None,
        const='{}',
        nargs='?',
        help="key value pairs to pass to sbp_relay_view initializer for network"
    )
    parser.add_argument(
        '-h',
        '--help',
        action='store_true',
        help="Show usage help in a GUI popup.")
    parser.add_argument(
        '-V',
        '--version',
        action='version',
        version='Swift Console {}'.format(CONSOLE_VERSION)
    )
    return parser


CONSOLE_TITLE = 'Swift Console v' + CONSOLE_VERSION
BAUD_LIST = [57600, 115200, 230400, 921600, 1000000]


class ConsoleHandler(Handler):
    """
    Handler that updates the window title with the device serial number

    This Handler is used by Traits UI to manage making changes to the GUI in
    response to changes in the underlying class/data.
    """

    def object_device_serial_changed(self, info):
        """
        Update the window title with the device serial number.

        This is a magic method called by the handler in response to any changes in
        the `device_serial` variable in the underlying class.
        """
        if info.initialized:
            info.ui.title = (info.object.dev_id +
                             "(" + info.object.device_serial + ") " + CONSOLE_TITLE)


class SwiftConsole(HasTraits):
    """Traits-defined Swift Console.

    link : object
      Serial driver
    update : bool
      Update the firmware
    log_level_filter : str
      Syslog string, one of "ERROR", "WARNING", "INFO", "DEBUG".
    skip_settings : bool
      Don't read the device settings. Set to False when the console is reading
      from a network connection only.

    """

    link = Instance(sbpc.Handler)
    console_output = Instance(OutputList())
    python_console_env = Dict
    device_serial = Str('')
    dev_id = Str('')
    tracking_view = Instance(TrackingView)
    solution_view = Instance(SolutionView)
    baseline_view = Instance(BaselineView)
    observation_view = Instance(ObservationView)
    networking_view = Instance(SbpRelayView)
    observation_view_base = Instance(ObservationView)
    system_monitor_view = Instance(SystemMonitorView)
    cellmodem_view = Instance(CellModemView)
    settings_view = Instance(SettingsView)
    update_view = Instance(UpdateView)
    imu_view = Instance(IMUView)
    mag_view = Instance(MagView)
    spectrum_analyzer_view = Instance(SpectrumAnalyzerView)
    skylark_view = Instance(SkylarkView)
    log_level_filter = Enum(list(SYSLOG_LEVELS.itervalues()))
    """"
  mode : baseline and solution view - SPP, Fixed or Float
  num_sat : baseline and solution view - number of satellites
  port : which port is Swift Device is connected to
  directory_name : location of logged files
  json_logging : enable JSON logging
  csv_logging : enable CSV logging

  """

    mode = Str('')
    num_sats = Int(0)
    cnx_desc = Str('')
    latency = Str('')
    uuid = Str('')
    directory_name = Directory
    json_logging = Bool(True)
    csv_logging = Bool(False)
    cnx_icon = Str('')
    heartbeat_count = Int()
    last_timer_heartbeat = Int()
    solid_connection = Bool(False)

    csv_logging_button = SVGButton(
        toggle=True,
        label='CSV log',
        tooltip='start CSV logging',
        toggle_tooltip='stop CSV logging',
        filename=resource_filename('console/images/iconic/pause.svg'),
        toggle_filename=resource_filename('console/images/iconic/play.svg'),
        orientation='vertical',
        width=2,
        height=2, )
    json_logging_button = SVGButton(
        toggle=True,
        label='JSON log',
        tooltip='start JSON logging',
        toggle_tooltip='stop JSON logging',
        filename=resource_filename('console/images/iconic/pause.svg'),
        toggle_filename=resource_filename('console/images/iconic/play.svg'),
        orientation='vertical',
        width=2,
        height=2, )
    paused_button = SVGButton(
        label='',
        tooltip='Pause console update',
        toggle_tooltip='Resume console update',
        toggle=True,
        filename=resource_filename('console/images/iconic/pause.svg'),
        toggle_filename=resource_filename('console/images/iconic/play.svg'),
        width=8,
        height=8)
    clear_button = SVGButton(
        label='',
        tooltip='Clear console buffer',
        filename=resource_filename('console/images/iconic/x.svg'),
        width=8,
        height=8)

    view = View(
        VSplit(
            Tabbed(
                Item('tracking_view', style='custom', label='Tracking'),
                Item('solution_view', style='custom', label='Solution'),
                Item('baseline_view', style='custom', label='Baseline'),
                VSplit(
                    Item('observation_view', style='custom', show_label=False),
                    Item(
                        'observation_view_base',
                        style='custom',
                        show_label=False),
                    label='Observations', ),
                Item('settings_view', style='custom', label='Settings'),
<<<<<<< HEAD
                Item('cellmodem_view', style='custom', label='Cell Modem'),
                Item('update_view', style='custom', label='Firmware Update'),
=======
                Item('update_view', style='custom', label='Update'),
>>>>>>> 01f89059
                Tabbed(
                    Item(
                        'system_monitor_view',
                        style='custom',
                        label='System Monitor'),
                    Item('imu_view', style='custom', label='IMU'),
                    Item('mag_view', style='custom', label='Magnetometer'),
                    Item(
                        'networking_view',
                        label='Networking',
                        style='custom',
                        show_label=False),
                    Item(
                        'spectrum_analyzer_view',
                        label='Spectrum Analyzer',
                        style='custom'),
                    label='Advanced',
                    show_labels=False),
                Item('skylark_view', style='custom', label='Skylark'),
                show_labels=False),
            VGroup(
                VGroup(
                    HGroup(
                        Spring(width=4, springy=False),
                        Item(
                            'paused_button',
                            show_label=False,
                            padding=0,
                            width=8,
                            height=8),
                        Item(
                            'clear_button',
                            show_label=False,
                            width=8,
                            height=8),
                        Item('', label='Console Log', emphasized=True),
                        Item(
                            'csv_logging_button',
                            emphasized=True,
                            show_label=False,
                            width=12,
                            height=-30,
                            padding=0),
                        Item(
                            'json_logging_button',
                            emphasized=True,
                            show_label=False,
                            width=12,
                            height=-30,
                            padding=0),
                        Item(
                            'directory_name',
                            show_label=False,
                            springy=True,
                            tooltip='Choose location for file logs. Default is home/SwiftNav.',
                            height=-25,
                            enabled_when='not(json_logging or csv_logging)',
                            editor_args={'auto_set': True}),
                        UItem(
                            'log_level_filter',
                            style='simple',
                            padding=0,
                            height=8,
                            show_label=True,
                            tooltip='Show log levels up to and including the selected level of severity.\nThe CONSOLE log level is always visible.'
                        ), ),
                    Item(
                        'console_output',
                        style='custom',
                        editor=InstanceEditor(),
                        height=125,
                        show_label=False,
                        full_size=True), ),
                HGroup(
                    Spring(width=4, springy=False),
                    Item(
                        '',
                        label='Interface:',
                        emphasized=True,
                        tooltip='Interface for communicating with Swift device'
                    ),
                    Item('cnx_desc', show_label=False, style='readonly'),
                    Item(
                        '',
                        label='FIX TYPE:',
                        emphasized=True,
                        tooltip='Device Mode: SPS, Float RTK, Fixed RTK'),
                    Item('mode', show_label=False, style='readonly'),
                    Item(
                        '',
                        label='#Sats:',
                        emphasized=True,
                        tooltip='Number of satellites used in solution'),
                    Item(
                        'num_sats',
                        padding=2,
                        show_label=False,
                        style='readonly'),
                    Item(
                        '',
                        label='Base Latency:',
                        emphasized=True,
                        tooltip='Corrections latency (-1 means no corrections)'
                    ),
                    Item(
                        'latency',
                        padding=2,
                        show_label=False,
                        style='readonly'),
                    Item(
                        '',
                        label='Device UUID:',
                        emphasized=True,
                        tooltip='Universally Unique Device Identifier (UUID)'
                    ), Item(
                        'uuid',
                        padding=2,
                        show_label=False,
                        style='readonly', width=6),
                    Spring(springy=True),
                    Item(
                        'cnx_icon',
                        show_label=False,
                        padding=0,
                        width=8,
                        height=8,
                        visible_when='solid_connection',
                        springy=False,
                        editor=ImageEditor(
                            allow_clipping=False,
                            image=ImageResource(resource_filename('console/images/iconic/arrows_blue.png'))
                        )),
                    Item(
                        'cnx_icon',
                        show_label=False,
                        padding=0,
                        width=8,
                        height=8,
                        visible_when='not solid_connection',
                        springy=False,
                        editor=ImageEditor(
                            allow_clipping=False,
                            image=ImageResource(
                                resource_filename('console/images/iconic/arrows_grey.png')
                            ))),
                    Spring(width=4, height=-2, springy=False), ),
                Spring(height=1, springy=False), ), ),
        icon=icon,
        resizable=True,
        width=800,
        height=600,
        handler=ConsoleHandler(),
        title=CONSOLE_TITLE)

    def print_message_callback(self, sbp_msg, **metadata):
        try:
            encoded = sbp_msg.payload.encode('ascii', 'ignore')
            for eachline in reversed(encoded.split('\n')):
                self.console_output.write_level(
                    eachline, str_to_log_level(eachline.split(':')[0]))
        except UnicodeDecodeError:
            print("Critical Error encoding the serial stream as ascii.")

    def log_message_callback(self, sbp_msg, **metadata):
        try:
            encoded = sbp_msg.text.encode('ascii', 'ignore')
            for eachline in reversed(encoded.split('\n')):
                self.console_output.write_level(eachline, sbp_msg.level)
        except UnicodeDecodeError:
            print("Critical Error encoding the serial stream as ascii.")

    def ext_event_callback(self, sbp_msg, **metadata):
        e = MsgExtEvent(sbp_msg)
        print(
            'External event: %s edge on pin %d at wn=%d, tow=%d, time qual=%s'
            % ("Rising" if (e.flags & (1 << 0)) else "Falling", e.pin, e.wn,
               e.tow, "good" if (e.flags & (1 << 1)) else "unknown"))

    def cmd_resp_callback(self, sbp_msg, **metadata):
        r = MsgCommandResp(sbp_msg)
        print(
            "Received a command response message with code {0}".format(r.code))

    def _paused_button_fired(self):
        self.console_output.paused = not self.console_output.paused

    def _log_level_filter_changed(self):
        """
        Takes log level enum and translates into the mapped integer.
        Integer stores the current filter value inside OutputList.
        """
        self.console_output.log_level_filter = str_to_log_level(
            self.log_level_filter)

    def _clear_button_fired(self):
        self.console_output.clear()

    def _directory_name_changed(self):
        if self.baseline_view and self.solution_view:
            self.baseline_view.directory_name_b = self.directory_name
            self.solution_view.directory_name_p = self.directory_name
            self.solution_view.directory_name_v = self.directory_name
        if self.observation_view and self.observation_view_base:
            self.observation_view.dirname = self.directory_name
            self.observation_view_base.dirname = self.directory_name

    def check_heartbeat(self):
        # if our heartbeat hasn't changed since the last timer interval the connection must have dropped
        if self.heartbeat_count == self.last_timer_heartbeat:
            self.solid_connection = False
        else:
            self.solid_connection = True
        self.last_timer_heartbeat = self.heartbeat_count

    def update_on_heartbeat(self, sbp_msg, **metadata):
        self.heartbeat_count += 1
        # First initialize the state to nothing, if we can't update, it will be none
        temp_mode = "None"
        temp_num_sats = 0
        view = None
        if self.baseline_view and self.solution_view:
            # If we have a recent baseline update, we use the baseline info
            if time.time() - self.baseline_view.last_btime_update < 10:
                view = self.baseline_view
            # Otherwise, if we have a recent SPP update, we use the SPP
            elif time.time() - self.solution_view.last_stime_update < 10:
                view = self.solution_view
            if view:
                if view.last_soln:
                    # if all is well we update state
                    temp_mode = mode_dict.get(
                        get_mode(view.last_soln), EMPTY_STR)
                    temp_num_sats = view.last_soln.n_sats

        self.mode = temp_mode
        self.num_sats = temp_num_sats

        if self.settings_view:  # for auto populating surveyed fields
            self.settings_view.lat = self.solution_view.latitude
            self.settings_view.lon = self.solution_view.longitude
            self.settings_view.alt = self.solution_view.altitude
        if self.system_monitor_view:
            if self.system_monitor_view.msg_obs_window_latency_ms != -1:
                self.latency = "{0} ms".format(
                    self.system_monitor_view.msg_obs_window_latency_ms)
            else:
                self.latency = EMPTY_STR

    def _csv_logging_button_action(self):
        if self.csv_logging and self.baseline_view.logging_b and self.solution_view.logging_p and self.solution_view.logging_v:
            print("Stopped CSV logging")
            self.csv_logging = False
            self.baseline_view.logging_b = False
            self.solution_view.logging_p = False
            self.solution_view.logging_v = False

        else:
            print("Started CSV logging at %s" % self.directory_name)
            self.csv_logging = True
            self.baseline_view.logging_b = True
            self.solution_view.logging_p = True
            self.solution_view.logging_v = True

    def _start_json_logging(self, override_filename=None):
        if override_filename:
            filename = override_filename
        else:
            filename = time.strftime("swift-gnss-%Y%m%d-%H%M%S.sbp.json")
            filename = os.path.normpath(
                os.path.join(self.directory_name, filename))
        self.logger = s.get_logger(True, filename, self.expand_json)
        self.forwarder = sbpc.Forwarder(self.link, self.logger)
        self.forwarder.start()
        if self.settings_view:
            self.settings_view._settings_read_button_fired()

    def _stop_json_logging(self):
        fwd = self.forwarder
        fwd.stop()
        self.logger.flush()
        self.logger.close()

    def _json_logging_button_action(self):
        if self.first_json_press and self.json_logging:
            print(
                "JSON Logging initiated via CMD line.  Please press button again to stop logging"
            )
        elif self.json_logging:
            self._stop_json_logging()
            self.json_logging = False
            print("Stopped JSON logging")
        else:
            self._start_json_logging()
            self.json_logging = True
        self.first_json_press = False

    def _json_logging_button_fired(self):
        if not os.path.exists(self.directory_name) and not self.json_logging:
            confirm_prompt = CallbackPrompt(
                title="Logging directory creation",
                actions=[ok_button],
                callback=self._json_logging_button_action)
            confirm_prompt.text = "\nThe selected logging directory does not exist and will be created."
            confirm_prompt.run(block=False)
        else:
            self._json_logging_button_action()

    def _csv_logging_button_fired(self):
        if not os.path.exists(self.directory_name) and not self.csv_logging:
            confirm_prompt = CallbackPrompt(
                title="Logging directory creation",
                actions=[ok_button],
                callback=self._csv_logging_button_action)
            confirm_prompt.text = "\nThe selected logging directory does not exist and will be created."
            confirm_prompt.run(block=False)
        else:
            self._csv_logging_button_action()

    def __enter__(self):
        return self

    def __exit__(self, exc_type, exc_value, traceback):
        self.console_output.close()

    def __init__(self,
                 link,
                 update,
                 log_level_filter,
                 skip_settings=False,
                 error=False,
                 cnx_desc=None,
                 json_logging=False,
                 log_dirname=None,
                 override_filename=None,
                 log_console=False,
                 networking=None,
                 connection_info=None,
                 expand_json=False
                 ):
        self.error = error
        self.cnx_desc = cnx_desc
        self.connection_info = connection_info
        self.dev_id = cnx_desc
        self.num_sats = 0
        self.mode = ''
        self.forwarder = None
        self.latency = '--'
        self.expand_json = expand_json
        # if we have passed a logfile, we set our directory to it
        override_filename = override_filename

        if log_dirname:
            self.directory_name = log_dirname
            if override_filename:
                override_filename = os.path.join(log_dirname,
                                                 override_filename)
        else:
            self.directory_name = swift_path

        # Start swallowing sys.stdout and sys.stderr
        self.console_output = OutputList(
            tfile=log_console, outdir=self.directory_name)
        sys.stdout = self.console_output
        self.console_output.write("Console: " + CONSOLE_VERSION +
                                  " starting...")
        if not error:
            sys.stderr = self.console_output

        self.log_level_filter = log_level_filter
        self.console_output.log_level_filter = str_to_log_level(
            log_level_filter)
        try:
            self.link = link
            self.link.add_callback(self.print_message_callback,
                                   SBP_MSG_PRINT_DEP)
            self.link.add_callback(self.log_message_callback, SBP_MSG_LOG)
            self.link.add_callback(self.ext_event_callback, SBP_MSG_EXT_EVENT)
            self.link.add_callback(self.cmd_resp_callback,
                                   SBP_MSG_COMMAND_RESP)
            self.link.add_callback(self.update_on_heartbeat, SBP_MSG_HEARTBEAT)
            self.dep_handler = DeprecatedMessageHandler(link)
            settings_read_finished_functions = []
            self.tracking_view = TrackingView(self.link)
            self.solution_view = SolutionView(
                self.link, dirname=self.directory_name)
            self.baseline_view = BaselineView(
                self.link, dirname=self.directory_name)
            self.observation_view = ObservationView(
                self.link,
                name='Local',
                relay=False,
                dirname=self.directory_name)
            self.observation_view_base = ObservationView(
                self.link,
                name='Remote',
                relay=True,
                dirname=self.directory_name)
            self.system_monitor_view = SystemMonitorView(self.link)
            self.cellmodem_view = CellModemView(self.link)
            self.update_view = UpdateView(
                self.link,
                download_dir=swift_path,
                prompt=update,
                connection_info=self.connection_info)
            self.imu_view = IMUView(self.link)
            self.mag_view = MagView(self.link)
            self.spectrum_analyzer_view = SpectrumAnalyzerView(self.link)
            settings_read_finished_functions.append(
                self.update_view.compare_versions)
            if networking:
                from ruamel.yaml import YAML
                yaml = YAML(typ='safe')
                try:
                    networking_dict = yaml.load(networking)
                    networking_dict.update({'show_networking': True})
                except yaml.YAMLError:
                    print(
                        "Unable to interpret networking cmdline argument.  It will be ignored."
                    )
                    import traceback
                    print(traceback.format_exc())
                    networking_dict = {'show_networking': True}
            else:
                networking_dict = {}
            networking_dict.update({
                'whitelist': [SBP_MSG_POS_LLH, SBP_MSG_HEARTBEAT]
            })
            self.networking_view = SbpRelayView(self.link, **networking_dict)
            self.skylark_view = SkylarkView()
            self.json_logging = json_logging
            self.csv_logging = False
            self.first_json_press = True
            if json_logging:
                self._start_json_logging(override_filename)
                self.json_logging = True
            # we set timer interval to 1200 milliseconds because we expect a heartbeat each second
            self.timer_cancel = call_repeatedly(1.2, self.check_heartbeat)

            # Once we have received the settings, update device_serial with
            # the Swift serial number which will be displayed in the window
            # title. This callback will also update the header route as used
            # by the networking view.

            def update_serial():
                mfg_id = None
                try:
                    self.uuid = self.settings_view.settings['system_info'][
                        'uuid'].value
                    mfg_id = self.settings_view.settings['system_info'][
                        'serial_number'].value
                except KeyError:
                    pass
                if mfg_id:
                    self.device_serial = 'PK' + str(mfg_id)
                self.skylark_view.set_uuid(self.uuid)
                self.networking_view.set_route(uuid=self.uuid, serial_id=mfg_id)
                if self.networking_view.connect_when_uuid_received:
                    self.networking_view._connect_rover_fired()

            settings_read_finished_functions.append(update_serial)
            self.settings_view = SettingsView(
                self.link,
                settings_read_finished_functions,
                skip=skip_settings)
            self.update_view.settings = self.settings_view.settings
            self.python_console_env = {
                'send_message': self.link,
                'link': self.link,
            }
            self.python_console_env.update(
                self.tracking_view.python_console_cmds)
            self.python_console_env.update(
                self.solution_view.python_console_cmds)
            self.python_console_env.update(
                self.baseline_view.python_console_cmds)
            self.python_console_env.update(
                self.observation_view.python_console_cmds)
            self.python_console_env.update(
                self.networking_view.python_console_cmds)
            self.python_console_env.update(
                self.cellmodem_view.python_console_cmds)
            self.python_console_env.update(
                self.system_monitor_view.python_console_cmds)
            self.python_console_env.update(
                self.update_view.python_console_cmds)
            self.python_console_env.update(self.imu_view.python_console_cmds)
            self.python_console_env.update(self.mag_view.python_console_cmds)
            self.python_console_env.update(
                self.settings_view.python_console_cmds)
            self.python_console_env.update(
                self.spectrum_analyzer_view.python_console_cmds)

        except:  # noqa
            import traceback
            traceback.print_exc()
            if self.error:
                sys.exit(1)


class ShowUsage(HasTraits):
    usage_str = Str()
    traits_view = View(
        Item(
            "usage_str",
            style='readonly',
            show_label=False,
            editor=HTMLEditor(),
            resizable=True),
        width=680,
        resizable=True,
        icon=icon,
        title='Swift Console Usage')

    def __init__(self, usage, error_str):
        if error_str != "":
            self.usage_str = "<pre>" + error_str + '<br><br><br>' + usage + "</pre>"
        else:
            self.usage_str = "<pre>" + usage + "</pre>"


# If using a device connected to an actual port, then invoke the
# regular console dialog for port selection
flow_control_options_list = ['None', 'Hardware RTS/CTS']
cnx_type_list = ['Serial/USB', 'TCP/IP']


class PortChooser(HasTraits):
    port = Str(None)
    ports = List()
    mode = Enum(cnx_type_list)
    flow_control = Enum(flow_control_options_list)
    ip_port = Int(55555)
    ip_address = Str('192.168.0.222')
    choose_baud = Bool(True)
    baudrate = Int()
    refresh_ports_button = SVGButton(label='',
                                     tooltip='Refresh Port List',
                                     filename=resource_filename('console/images/fontawesome/refresh_blue.svg'),
                                     allow_clipping=False,
                                     width_padding=4, height_padding=4
                                     )

    traits_view = View(
        VGroup(
            Spring(height=8),
            HGroup(
                Spring(width=-2, springy=False),
                Item(
                    'mode',
                    style='custom',
                    editor=EnumEditor(
                        values=cnx_type_list, cols=2, format_str='%s'),
                    show_label=False)),
            HGroup(
                VGroup(
                    Label('Serial Device:'),
                    HGroup(
                        Item('port', editor=EnumEditor(name='ports'), show_label=False, springy=True),
                        Item('refresh_ports_button', show_label=False, padding=0, height=-20, width=-20),
                    ),
                ),
                VGroup(
                    Label('Baudrate:'),
                    Item(
                        'baudrate',
                        editor=EnumEditor(values=BAUD_LIST),
                        show_label=False,
                        visible_when='choose_baud'),
                    Item(
                        'baudrate',
                        show_label=False,
                        visible_when='not choose_baud',
                        style='readonly'), ),
                VGroup(
                    Label('Flow Control:'),
                    Item(
                        'flow_control',
                        editor=EnumEditor(
                            values=flow_control_options_list, format_str='%s'),
                        show_label=False), ),
                visible_when="mode==\'Serial/USB\'"),
            HGroup(
                VGroup(
                    Label('IP Address:'),
                    Item(
                        'ip_address',
                        label="IP Address",
                        style='simple',
                        show_label=False,
                        height=-24), ),
                VGroup(
                    Label('IP Port:'),
                    Item(
                        'ip_port',
                        label="IP Port",
                        style='simple',
                        show_label=False,
                        height=-24), ),
                Spring(),
                visible_when="mode==\'TCP/IP\'"), ),
        buttons=['OK', 'Cancel'],
        default_button='OK',
        close_result=False,
        icon=icon,
        width=460,
        title='Swift Console v{0} - Select Interface'.format(CONSOLE_VERSION)
    )

    def refresh_ports(self):
        """
        This method refreshes the port list
        """
        try:
            self.ports = [p for p, _, _ in s.get_ports()]
        except TypeError:
            pass

    def _refresh_ports_button_fired(self):
        self.refresh_ports()

    def __init__(self, baudrate=None):
        self.refresh_ports()
        # As default value, use the first city in the list:
        try:
            self.port = self.ports[0]
        except IndexError:
            pass
        if baudrate not in BAUD_LIST:
            self.choose_baud = False
        self.baudrate = baudrate


def main():
    warnings.simplefilter(action="ignore", category=FutureWarning)
    logging.basicConfig()
    args = None
    parser = get_args()
    cnx_info = {}
    try:
        args = parser.parse_args()
        port = args.port
        baud = args.baud
        show_usage = args.help
        error_str = ""
    except (ArgumentParserError, argparse.ArgumentError,
            argparse.ArgumentTypeError) as e:
        print(e)
        show_usage = True
        error_str = "ERROR: " + str(e)

    if args and args.toolkit[0] is not None:
        ETSConfig.toolkit = args.toolkit[0]
    else:
        ETSConfig.toolkit = 'qt4'

    # Make sure that SIGINT (i.e. Ctrl-C from command line) actually stops the
    # application event loop (otherwise Qt swallows KeyboardInterrupt exceptions)
    signal.signal(signal.SIGINT, signal.SIG_DFL)
    if show_usage:
        usage_str = parser.format_help()
        print(usage_str)
        usage = ShowUsage(usage_str, error_str)
        usage.configure_traits()
        sys.exit(1)

    selected_driver = None
    connection_description = ""
    if port and args.tcp:
        # Use the TPC driver and interpret port arg as host:port
        try:
            host, ip_port = port.split(':')
            selected_driver = TCPDriver(host, int(ip_port))
            connection_description = port
            cnx_info['mode'] = 'TCP/IP'
        except:  # noqa
            raise Exception('Invalid host and/or port')
            sys.exit(1)
    elif port and args.file:
        # Use file and interpret port arg as the file
        print("Using file '%s'" % port)
        cnx_info['mode'] = 'file'
        selected_driver = s.get_driver(args.ftdi, port, baud, args.file)
        connection_description = os.path.split(port)[-1]
    elif not port:
        # Use the gui to get our driver
        port_chooser = PortChooser(baudrate=int(args.baud))
        is_ok = port_chooser.configure_traits()
        ip_address = port_chooser.ip_address
        ip_port = port_chooser.ip_port
        port = port_chooser.port
        baud = port_chooser.baudrate
        mode = port_chooser.mode
        # todo, update for sfw flow control if ever enabled
        rtscts = port_chooser.flow_control == flow_control_options_list[1]
        if rtscts:
            print("using flow control")
        # if the user pressed cancel or didn't select anything
        if not (port or (ip_address and ip_port)) or not is_ok:
            print("No Interface selected!")
            sys.exit(1)
        else:
            # Use either TCP/IP or serial selected from gui
            if mode == cnx_type_list[1]:
                print("Using TCP/IP at address %s and port %d" % (ip_address,
                                                                  ip_port))
                cnx_info['mode'] = cnx_type_list[1]
                selected_driver = TCPDriver(ip_address, int(ip_port))
                connection_description = ip_address + ":" + str(ip_port)
            else:
                cnx_info['mode'] = cnx_type_list[0]
                print("Using serial device '%s'" % port)
                selected_driver = s.get_driver(
                    args.ftdi, port, baud, args.file, rtscts=rtscts)
                connection_description = os.path.split(port)[-1] + " @" + str(baud)
    else:
        # Use the port passed and assume serial connection
        print("Using serial device '%s'" % port)
        selected_driver = s.get_driver(
            args.ftdi, port, baud, args.file, rtscts=args.rtscts)
        connection_description = os.path.split(port)[-1] + " @" + str(baud)
        cnx_info['mode'] = 'serial'

    with selected_driver as driver:
        with sbpc.Handler(
                sbpc.Framer(driver.read, driver.write, args.verbose)) as link:
            if args.reset:
                link(MsgReset(flags=0))
            log_filter = DEFAULT_LOG_LEVEL_FILTER
            if args.initloglevel[0]:
                log_filter = args.initloglevel[0]
            with SwiftConsole(
                    link,
                    args.update,
                    log_filter,
                    cnx_desc=connection_description,
                    error=args.error,
                    json_logging=args.log,
                    log_dirname=args.log_dirname,
                    override_filename=args.logfilename,
                    log_console=args.log_console,
                    networking=args.networking,
                    connection_info=cnx_info,
                    expand_json=args.expand_json) as console:

                console.configure_traits()

    # Force exit, even if threads haven't joined
    try:
        os._exit(0)
    except:  # noqa
        pass


if __name__ == "__main__":
    main()<|MERGE_RESOLUTION|>--- conflicted
+++ resolved
@@ -253,12 +253,8 @@
                         show_label=False),
                     label='Observations', ),
                 Item('settings_view', style='custom', label='Settings'),
-<<<<<<< HEAD
                 Item('cellmodem_view', style='custom', label='Cell Modem'),
-                Item('update_view', style='custom', label='Firmware Update'),
-=======
                 Item('update_view', style='custom', label='Update'),
->>>>>>> 01f89059
                 Tabbed(
                     Item(
                         'system_monitor_view',
