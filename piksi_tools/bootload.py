--- conflicted
+++ resolved
@@ -84,25 +84,22 @@
     self.sbp_version = ((hs_device.flags >> 8) & 0xF, hs_device.flags & 0xF)
     self.handshake_received = True
 
-<<<<<<< HEAD
-  def wait_for_handshake(self, timeout=None):
+  def handshake(self, timeout=None):
     """
-    Wait for handshake message from Piksi bootloader.
+    Set Piksi into bootloader mode. Attempts to reset twice if first reset
+    doesn't appear to have worked (device could have been booting).
 
     Parameters
-    =========
-    timeout : int
-      Length of time
+    ==========
+    timeout: int
+      Number of seconds to wait for bootloader response before returning. If
+      timeout is None, will wait indefinitely.
 
     Returns
     =======
-    out : bool
-      Returns True if handshake was received, False if timeout was reached
-      before a handshake was received.
+    out: bool
+      True if bootloader mode was successfully set, False if timed out.
     """
-=======
-  def handshake(self, timeout=None):
->>>>>>> 8d72be24
     if timeout is not None:
       t0 = time.time()
     self.handshake_received = False
@@ -113,19 +110,9 @@
       if timeout is not None:
         if time.time()-timeout > t0:
           return False
-<<<<<<< HEAD
-    return True
-
-  def reply_handshake(self):
-    """
-    Send a handshake to Piksi bootloader to request bootloader mode. Should be
-    sent after receiving handshake from Piksi bootloader.
-    """
-=======
       if time.time() > expire:
         expire = time.time() + 15.0
         self.link.send(SBP_MSG_RESET, "")
->>>>>>> 8d72be24
     # < 0.45 of SBP protocol, reuse single handshake message.
     if self.sbp_version < (0, 45):
       self.link.send(SBP_MSG_BOOTLOADER_HANDSHAKE_DEPRECATED, '\x00')
