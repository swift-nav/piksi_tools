#!/usr/bin/env python
# Copyright (C) 2011-2014 Swift Navigation Inc.
# Contact: Colin Beighley <colin@swift-nav.com>
#
# This source is subject to the license found in the file 'LICENSE' which must
# be be distributed together with this source. All other rights reserved.
#
# THIS CODE AND INFORMATION IS PROVIDED "AS IS" WITHOUT WARRANTY OF ANY KIND,
# EITHER EXPRESSED OR IMPLIED, INCLUDING BUT NOT LIMITED TO THE IMPLIED
# WARRANTIES OF MERCHANTABILITY AND/OR FITNESS FOR A PARTICULAR PURPOSE.

import time
import struct
import sys
import serial_link

from piksi_tools.heartbeat import Heartbeat
from sbp.system import SBP_MSG_HEARTBEAT

from sbp.flash          import SBP_MSG_STM_UNIQUE_ID_DEVICE
from sbp.client.handler import *

class STMUniqueID(object):
  """
  Retrieve the STM Unique ID from Piksi.
  """

  def __init__(self, link):
    """
    Parameters
    ==========
    link : sbp.client.handler.Handler
      link to register Heartbeat message callback with
    """
    self.unique_id_returned = False
    self.unique_id = None
    self.link = link
<<<<<<< HEAD
    self.heartbeat = Heartbeat()
    link.add_callback(self.heartbeat, SBP_MSG_HEARTBEAT)
    link.add_callback(self.receive_stm_unique_id_callback, SBP_MSG_STM_UNIQUE_ID_DEVICE)
=======
    link.add_callback(self.receive_heartbeat, SBP_MSG_HEARTBEAT)
    link.add_callback(self.receive_stm_unique_id_callback, SBP_MSG_STM_UNIQUE_ID_RESPONSE)
>>>>>>> 8d72be24

  def __enter__(self):
    return self

  def __exit__(self, *args):
    self.link.remove_callback(self.heartbeat, SBP_MSG_HEARTBEAT)
    self.link.remove_callback(self.receive_stm_unique_id_callback, SBP_MSG_STM_UNIQUE_ID_DEVICE)

  def receive_stm_unique_id_callback(self, sbp_msg):
    """
    Registered as a callback for the Heartbeat message
    with sbp.client.handler.Handler.
    """
    self.unique_id_returned = True
    self.unique_id = struct.unpack('<12B',sbp_msg.payload)

  def get_id(self):
    """ Retrieve the STM Unique ID. Blocks until it has received the ID. """
    while not self.heartbeat.received:
      time.sleep(0.1)
    self.unique_id_returned = False
    self.unique_id = None
<<<<<<< HEAD
    # < 0.45 of the bootloader, reuse single Call/Response STM Unique ID message.
    if self.heartbeat.sbp_version < (0, 45):
      self.link.send(SBP_MSG_STM_UNIQUE_ID_DEVICE, struct.pack("<I",0))
=======
    # < 0.45 of the bootloader, reuse single stm message.
    if self.sbp_version < (0, 45):
      self.link.send(SBP_MSG_STM_UNIQUE_ID_RESPONSE, struct.pack("<I",0))
>>>>>>> 8d72be24
    else:
      self.link.send(SBP_MSG_STM_UNIQUE_ID_REQUEST, struct.pack("<I",0))
    while not self.unique_id_returned:
      time.sleep(0.1)
    return self.unique_id

def get_args():
  """
  Get and parse arguments.
  """
  import argparse
  parser = argparse.ArgumentParser(description='Acquisition Monitor')
  parser.add_argument("-f", "--ftdi",
                      help="use pylibftdi instead of pyserial.",
                      action="store_true")
  parser.add_argument('-p', '--port',
                      default=[serial_link.SERIAL_PORT], nargs=1,
                      help='specify the serial port to use.')
  parser.add_argument("-b", "--baud",
                      default=[serial_link.SERIAL_BAUD], nargs=1,
                      help="specify the baud rate to use.")
  return parser.parse_args()

def main():
  """
  Get configuration, get driver, and build handler and start it.
  """
  args = get_args()
  port = args.port[0]
  baud = args.baud[0]
  # Driver with context
  with serial_link.get_driver(args.ftdi, port, baud) as driver:
    with Handler(driver.read, driver.write) as link:
      with STMUniqueID(link) as stm_unique_id:
        unique_id = stm_unique_id.get_id()
      print "STM Unique ID =", "0x" + ''.join(["%02x" % (b) for b in unique_id])

if __name__ == "__main__":
  main()<|MERGE_RESOLUTION|>--- conflicted
+++ resolved
@@ -35,21 +35,16 @@
     self.unique_id_returned = False
     self.unique_id = None
     self.link = link
-<<<<<<< HEAD
     self.heartbeat = Heartbeat()
     link.add_callback(self.heartbeat, SBP_MSG_HEARTBEAT)
-    link.add_callback(self.receive_stm_unique_id_callback, SBP_MSG_STM_UNIQUE_ID_DEVICE)
-=======
-    link.add_callback(self.receive_heartbeat, SBP_MSG_HEARTBEAT)
     link.add_callback(self.receive_stm_unique_id_callback, SBP_MSG_STM_UNIQUE_ID_RESPONSE)
->>>>>>> 8d72be24
 
   def __enter__(self):
     return self
 
   def __exit__(self, *args):
     self.link.remove_callback(self.heartbeat, SBP_MSG_HEARTBEAT)
-    self.link.remove_callback(self.receive_stm_unique_id_callback, SBP_MSG_STM_UNIQUE_ID_DEVICE)
+    self.link.remove_callback(self.receive_stm_unique_id_callback, SBP_MSG_STM_UNIQUE_ID_RESPONSE)
 
   def receive_stm_unique_id_callback(self, sbp_msg):
     """
@@ -65,15 +60,9 @@
       time.sleep(0.1)
     self.unique_id_returned = False
     self.unique_id = None
-<<<<<<< HEAD
-    # < 0.45 of the bootloader, reuse single Call/Response STM Unique ID message.
-    if self.heartbeat.sbp_version < (0, 45):
-      self.link.send(SBP_MSG_STM_UNIQUE_ID_DEVICE, struct.pack("<I",0))
-=======
     # < 0.45 of the bootloader, reuse single stm message.
     if self.sbp_version < (0, 45):
       self.link.send(SBP_MSG_STM_UNIQUE_ID_RESPONSE, struct.pack("<I",0))
->>>>>>> 8d72be24
     else:
       self.link.send(SBP_MSG_STM_UNIQUE_ID_REQUEST, struct.pack("<I",0))
     while not self.unique_id_returned:
